--- conflicted
+++ resolved
@@ -96,23 +96,4 @@
             _ => false,
         }
     }
-<<<<<<< HEAD
-
-    /// Return the proxy context associated with the event, or `None` if the
-    /// event was not associated with either proxy.
-    pub fn proxy(&self) -> Option<&Arc<ctx::Proxy>> {
-        match *self {
-            Event::TransportOpen(ref ctx) |
-            Event::TransportClose(ref ctx, _) => Some(ctx.proxy()),
-            Event::StreamRequestOpen(ref req) |
-            Event::StreamRequestFail(ref req, _) |
-            Event::StreamRequestEnd(ref req, _) => Some(&req.server.proxy),
-            Event::StreamResponseOpen(ref rsp, _) |
-            Event::StreamResponseFail(ref rsp, _) |
-            Event::StreamResponseEnd(ref rsp, _) => Some(&rsp.request.server.proxy),
-            Event::TlsConfigReloaded(_) | Event::TlsConfigReloadFailed(_) => None,
-        }
-    }
-=======
->>>>>>> f46008d4
 }