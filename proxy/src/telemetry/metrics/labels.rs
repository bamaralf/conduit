use std::{
    collections::HashMap,
    fmt::{self, Write},
    hash,
    path::PathBuf,
    sync::Arc,
};

use http;

use ctx;
use telemetry::event;
use tls;
use conditional::Conditional;

macro_rules! mk_err_enum {
    { $(#[$m:meta])* enum $name:ident from $from_ty:ty {
         $( $from:pat => $reason:ident ),+
     } } => {
        $(#[$m])*
        pub enum $name {
            $( $reason ),+
        }

        impl fmt::Display for $name {
             fn fmt(&self, f: &mut fmt::Formatter) -> fmt::Result {
                // use super::$name::*;
                 match self {
                    $(
                        $name::$reason => f.pad(stringify!($reason))
                    ),+
                }
             }
        }

        impl<'a> From<$from_ty> for $name {
            fn from(err: $from_ty) -> Self {
                match err {
                    $(
                        $from => $name::$reason
                    ),+
                }
            }
        }
    }
}


#[derive(Clone, Debug, Eq, PartialEq, Hash)]
pub struct RequestLabels {

    /// Was the request in the inbound or outbound direction?
    direction: Direction,

    // Additional labels identifying the destination service of an outbound
    // request, provided by the Conduit control plane's service discovery.
    outbound_labels: Option<DstLabels>,

    /// The value of the `:authority` (HTTP/2) or `Host` (HTTP/1.1) header of
    /// the request.
    authority: Option<http::uri::Authority>,

    /// Whether or not the request was made over TLS.
    tls_status: ctx::transport::TlsStatus,
}

#[derive(Clone, Debug, Eq, PartialEq, Hash)]
pub struct ResponseLabels {

    request_labels: RequestLabels,

    /// The HTTP status code of the response.
    status_code: u16,

    /// The value of the grpc-status trailer. Only applicable to response
    /// metrics for gRPC responses.
    grpc_status_code: Option<u32>,

    /// Was the response a success or failure?
    classification: Classification,
}

/// Labels describing a TCP connection
#[derive(Copy, Clone, Debug, Eq, PartialEq, Hash)]
pub struct TransportLabels {
    /// Was the transport opened in the inbound or outbound direction?
    direction: Direction,

    peer: Peer,

    /// Was the transport secured with TLS?
    tls_status: ctx::transport::TlsStatus,
}

#[derive(Copy, Clone, Debug, Eq, PartialEq, Hash)]
pub enum Peer { Src, Dst }

/// Labels describing the end of a TCP connection
#[derive(Copy, Clone, Debug, Eq, PartialEq, Hash)]
pub struct TransportCloseLabels {
    /// Labels describing the TCP connection that closed.
    pub(super) transport: TransportLabels,

    /// Was the transport closed successfully?
    classification: Classification,
}

#[derive(Copy, Clone, Debug, Eq, PartialEq, Hash)]
enum Classification {
    Success,
    Failure,
}

#[derive(Copy, Clone, Debug, Eq, PartialEq, Hash)]
enum Direction {
    Inbound,
    Outbound,
}

#[derive(Clone, Debug, Eq, PartialEq)]
pub struct DstLabels {
    formatted: Arc<str>,
    original: Arc<HashMap<String, String>>,
}

<<<<<<< HEAD
#[derive(Clone, Debug, Eq, PartialEq, Hash)]
pub enum TlsConfigLabels {
    Reloaded,
    InvalidTrustAnchors,
    InvalidPrivateKey,
    InvalidEndEntityCert,
    Io { path: PathBuf, error_code: Option<i32>, },
=======

mk_err_enum! {
    /// Taken from `errno.h`.
    #[allow(non_camel_case_types)]
    #[derive(Copy, Clone, Debug, Eq, PartialEq, Hash)]
    enum Errno from i32 {
        1 => EPERM,
        2 => ENOENT,
        3 => ESRCH,
        4 => EINTR,     // Interrupted system call
        5 => EIO,       // I/O error
        6 => ENXIO,     // No such device or address
        7 => E2BIG,     // Argument list too long
        8 => ENOEXEC,   // Exec format error
        9 => EBADF,     // Bad file number
        10 => ECHILD,    // No child processes
        11 => EAGAIN,    // Try again
        12 => ENOMEM,    // Out of memory
        13 => EACCES,    // Permission denied
        14 => EFAULT,    // Bad address
        15 => ENOTBLK,   // Block device required
        16 => EBUSY,     // Device or resource busy
        17 => EEXIST,    // File exists
        18 => EXDEV,     // Cross-device link
        19 => ENODEV,    // No such device
        20 => ENOTDIR,   // Not a directory
        21 => EISDIR,    // Is a directory
        22 => EINVAL,    // Invalid argument
        23 => ENFILE,    // File table overflow
        24 => EMFILE,    // Too many open files
        25 => ENOTTY,    // Not a typewriter
        26 => ETXTBSY,   // Text file busy
        27 => EFBIG,     // File too large
        28 => ENOSPC,    // No space left on device
        29 => ESPIPE,    // Illegal seek
        30 => EROFS,     // Read-only file system
        31 => EMLINK,    // Too many links
        32 => EPIPE,     // Broken pipe
        33 => EDOM,      // Math argument out of domain of func
        34 => ERANGE,    // Math result not representable
        35  => EDEADLK        ,  // Resource deadlock would occur
        36  => ENAMETOOLONG   ,  // File name too long
        37  => ENOLCK         ,  // No record locks available
        38  => ENOSYS         ,  // Function not implemented
        39  => ENOTEMPTY      ,  // Directory not empty
        40  => ELOOP          ,  // Too many symbolic links encountered
        42  => ENOMSG         ,  // No message of desired type
        43  => EIDRM          ,  // Identifier removed
        44  => ECHRNG         ,  // Channel number out of range
        45  => EL2NSYNC       ,  // Level 2 not synchronized
        46  => EL3HLT         ,  // Level 3 halted
        47  => EL3RST         ,  // Level 3 reset
        48  => ELNRNG         ,  // Link number out of range
        49  => EUNATCH        ,  // Protocol driver not attached
        50  => ENOCSI         ,  // No CSI structure available
        51  => EL2HLT         ,  // Level 2 halted
        52  => EBADE          ,  // Invalid exchange
        53  => EBADR          ,  // Invalid request descriptor
        54  => EXFULL         ,  // Exchange full
        55  => ENOANO         ,  // No anode
        56  => EBADRQC        ,  // Invalid request code
        57  => EBADSLT        ,  // Invalid slot
        59  => EBFONT         ,  // Bad font file format
        60  => ENOSTR         ,  // Device not a stream
        61  => ENODATA        ,  // No data available
        62  => ETIME          ,  // Timer expired
        63  => ENOSR          ,  // Out of streams resources
        64  => ENONET         ,  // Machine is not on the network
        65  => ENOPKG         ,  // Package not installed
        66  => EREMOTE        ,  // Object is remote
        67  => ENOLINK        ,  // Link has been severed
        68  => EADV           ,  // Advertise error
        69  => ESRMNT         ,  // Srmount error
        70  => ECOMM          ,  // Communication error on send
        71  => EPROTO         ,  // Protocol error
        72  => EMULTIHOP      ,  // Multihop attempted
        73  => EDOTDOT        ,  // RFS specific error
        74  => EBADMSG        ,  // Not a data message
        75  => EOVERFLOW      ,  // Value too large for defined data type
        76  => ENOTUNIQ       ,  // Name not unique on network
        77  => EBADFD         ,  // File descriptor in bad state
        78  => EREMCHG        ,  // Remote address changed
        79  => ELIBACC        ,  // Can not access a needed shared library
        80  => ELIBBAD        ,  // Accessing a corrupted shared library
        81  => ELIBSCN        ,  // .lib section in a.out corrupted
        82  => ELIBMAX        ,  // Attempting to link in too many shared libraries
        83  => ELIBEXEC       ,  // Cannot exec a shared library directly
        84  => EILSEQ         ,  // Illegal byte sequence
        85  => ERESTART       ,  // Interrupted system call should be restarted
        86  => ESTRPIPE       ,  // Streams pipe error
        87  => EUSERS         ,  // Too many users
        88  => ENOTSOCK       ,  // Socket operation on non-socket
        89  => EDESTADDRREQ   ,  // Destination address required
        90  => EMSGSIZE       ,  // Message too long
        91  => EPROTOTYPE     ,  // Protocol wrong type for socket
        92  => ENOPROTOOPT    ,  // Protocol not available
        93  => EPROTONOSUPPORT,  // Protocol not supported
        94  => ESOCKTNOSUPPORT,  // Socket type not supported
        95  => EOPNOTSUPP     ,  // Operation not supported on transport endpoint
        96  => EPFNOSUPPORT   ,  // Protocol family not supported
        97  => EAFNOSUPPORT   ,  // Address family not supported by protocol
        98  => EADDRINUSE     ,  // Address already in use
        99  => EADDRNOTAVAIL  ,  // Cannot assign requested address
        100 => ENETDOWN       ,  // Network is down
        101 => ENETUNREACH    ,  // Network is unreachable
        102 => ENETRESET      ,  // Network dropped connection because of reset
        103 => ECONNABORTED   ,  // Software caused connection abort
        104 => ECONNRESET     ,  // Connection reset by peer
        105 => ENOBUFS        ,  // No buffer space available
        106 => EISCONN        ,  // Transport endpoint is already connected
        107 => ENOTCONN       ,  // Transport endpoint is not connected
        108 => ESHUTDOWN      ,  // Cannot send after transport endpoint shutdown
        109 => ETOOMANYREFS   ,  // Too many references: cannot splice
        110 => ETIMEDOUT      ,  // Connection timed out
        111 => ECONNREFUSED   ,  // Connection refused
        112 => EHOSTDOWN      ,  // Host is down
        113 => EHOSTUNREACH   ,  // No route to host
        114 => EALREADY       ,  // Operation already in progress
        115 => EINPROGRESS    ,  // Operation now in progress
        116 => ESTALE         ,  // Stale NFS file handle
        117 => EUCLEAN        ,  // Structure needs cleaning
        118 => ENOTNAM        ,  // Not a XENIX named type file
        119 => ENAVAIL        ,  // No XENIX semaphores available
        120 => EISNAM         ,  // Is a named type file
        121 => EREMOTEIO      ,  // Remote I/O error
        122 => EDQUOT         ,  // Quota exceeded
        123 => ENOMEDIUM      ,  // No medium found
        124 => EMEDIUMTYPE    ,  // Wrong medium type
        125 => ECANCELED      ,  // Operation Canceled
        126 => ENOKEY         ,  // Required key not available
        127 => EKEYEXPIRED    ,  // Key has expired
        128 => EKEYREVOKED    ,  // Key has been revoked
        129 => EKEYREJECTED   ,  // Key was rejected by service
        130 => EOWNERDEAD     ,  // Owner died
        131 => ENOTRECOVERABLE,  // State not recoverable
        _   => UNKNOWN_ERRNO
    }
>>>>>>> 9bed7b4b
}

// ===== impl RequestLabels =====

impl RequestLabels {
    pub fn new(req: &ctx::http::Request) -> Self {
        let direction = Direction::from_context(req.server.proxy.as_ref());

        let outbound_labels = req.dst_labels().cloned();

        let authority = req.uri
            .authority_part()
            .cloned();

        RequestLabels {
            direction,
            outbound_labels,
            authority,
            tls_status: req.tls_status(),
        }
    }

    #[cfg(test)]
    pub fn tls_status(&self) -> ctx::transport::TlsStatus {
        self.tls_status
    }
}

impl fmt::Display for RequestLabels {
    fn fmt(&self, f: &mut fmt::Formatter) -> fmt::Result {
        match self.authority {
            Some(ref authority) =>
                write!(f, "authority=\"{}\",{}", authority, self.direction),
            None =>
                write!(f, "authority=\"\",{}", self.direction),
        }?;

        if let Some(ref outbound) = self.outbound_labels {
            // leading comma added between the direction label and the
            // destination labels, if there are destination labels.
            write!(f, ",{}", outbound)?;
        }

        write!(f, "{}", self.tls_status)?;

        Ok(())
    }
}

// ===== impl ResponseLabels =====

impl ResponseLabels {

    pub fn new(rsp: &ctx::http::Response, grpc_status_code: Option<u32>) -> Self {
        let request_labels = RequestLabels::new(&rsp.request);
        let classification = Classification::classify(rsp, grpc_status_code);
        ResponseLabels {
            request_labels,
            status_code: rsp.status.as_u16(),
            grpc_status_code,
            classification,
        }
    }

    /// Called when the response stream has failed.
    pub fn fail(rsp: &ctx::http::Response) -> Self {
        let request_labels = RequestLabels::new(&rsp.request);
        ResponseLabels {
            request_labels,
            // TODO: is it correct to always treat this as 500?
            // Alternatively, the status_code field could be made optional...
            status_code: 500,
            grpc_status_code: None,
            classification: Classification::Failure,
        }
    }

    #[cfg(test)]
    pub fn tls_status(&self) -> ctx::transport::TlsStatus {
        self.request_labels.tls_status
    }
}

impl fmt::Display for ResponseLabels {
    fn fmt(&self, f: &mut fmt::Formatter) -> fmt::Result {
        write!(f, "{},{},status_code=\"{}\"",
            self.request_labels,
            self.classification,
            self.status_code
        )?;

        if let Some(ref status) = self.grpc_status_code {
            // leading comma added between the status code label and the
            // gRPC status code labels, if there is a gRPC status code.
            write!(f, ",grpc_status_code=\"{}\"", status)?;
        }

        Ok(())
    }
}

// ===== impl Classification =====

impl Classification {

    fn grpc_status(code: u32) -> Self {
        if code == 0 {
            // XXX: are gRPC status codes indicating client side errors
            //      "successes" or "failures?
            Classification::Success
        } else {
            Classification::Failure
        }
    }

    fn http_status(status: &http::StatusCode) -> Self {
        if status.is_server_error() {
            Classification::Failure
        } else {
            Classification::Success
        }
    }

    fn classify(rsp: &ctx::http::Response, grpc_status: Option<u32>) -> Self {
        grpc_status.map(Classification::grpc_status)
            .unwrap_or_else(|| Classification::http_status(&rsp.status))
    }

    fn transport_close(close: &event::TransportClose) -> Self {
        if close.clean {
            Classification::Success
        } else {
            Classification::Failure
        }
    }

}

impl fmt::Display for Classification {
    fn fmt(&self, f: &mut fmt::Formatter) -> fmt::Result {
        match self {
            &Classification::Success => f.pad("classification=\"success\""),
            &Classification::Failure => f.pad("classification=\"failure\""),
        }
    }
}

// ===== impl Direction =====

impl Direction {
    fn from_context(context: &ctx::Proxy) -> Self {
        match context {
            &ctx::Proxy::Inbound(_) => Direction::Inbound,
            &ctx::Proxy::Outbound(_) => Direction::Outbound,
        }
    }
}

impl fmt::Display for Direction {
    fn fmt(&self, f: &mut fmt::Formatter) -> fmt::Result {
        match self {
            &Direction::Inbound => f.pad("direction=\"inbound\""),
            &Direction::Outbound => f.pad("direction=\"outbound\""),
        }
    }
}


// ===== impl DstLabels ====

impl DstLabels {
    pub fn new<I, S>(labels: I) -> Option<Self>
    where
        I: IntoIterator<Item=(S, S)>,
        S: fmt::Display,
    {
        let mut labels = labels.into_iter();

        if let Some((k, v)) = labels.next() {
            let mut original = HashMap::new();

            // Format the first label pair without a leading comma, since we
            // don't know where it is in the output labels at this point.
            let mut s = format!("dst_{}=\"{}\"", k, v);
            original.insert(format!("{}", k), format!("{}", v));

            // Format subsequent label pairs with leading commas, since
            // we know that we already formatted the first label pair.
            for (k, v) in labels {
                write!(s, ",dst_{}=\"{}\"", k, v)
                    .expect("writing to string should not fail");
                original.insert(format!("{}", k), format!("{}", v));
            }

            Some(DstLabels {
                formatted: Arc::from(s),
                original: Arc::new(original),
            })
        } else {
            // The iterator is empty; return None
            None
        }
    }

    pub fn as_map(&self) -> &HashMap<String, String> {
        &self.original
    }

    pub fn as_str(&self) -> &str {
        &self.formatted
    }
}

// Simply hash the formatted string and no other fields on `DstLabels`.
impl hash::Hash for DstLabels {
    fn hash<H: hash::Hasher>(&self, state: &mut H) {
        self.formatted.hash(state)
    }
}

impl fmt::Display for DstLabels {
    fn fmt(&self, f: &mut fmt::Formatter) -> fmt::Result {
        self.formatted.fmt(f)
    }
}


// ===== impl TransportLabels =====

impl TransportLabels {
    pub fn new(ctx: &ctx::transport::Ctx) -> Self {
        TransportLabels {
            direction: Direction::from_context(&ctx.proxy()),
            peer: match *ctx {
                ctx::transport::Ctx::Server(_) => Peer::Src,
                ctx::transport::Ctx::Client(_) => Peer::Dst,
            },
            tls_status: ctx.tls_status(),
        }
    }

    #[cfg(test)]
    pub fn tls_status(&self) -> ctx::transport::TlsStatus {
        self.tls_status
    }
}

impl fmt::Display for TransportLabels {
    fn fmt(&self, f: &mut fmt::Formatter) -> fmt::Result {
        write!(f, "{},{}{}", self.direction, self.peer, self.tls_status)
    }
}

impl fmt::Display for Peer {
    fn fmt(&self, f: &mut fmt::Formatter) -> fmt::Result {
        match *self {
            Peer::Src => f.pad("peer=\"src\""),
            Peer::Dst => f.pad("peer=\"dst\""),
        }
    }
}

// ===== impl TransportCloseLabels =====

impl TransportCloseLabels {
    pub fn new(ctx: &ctx::transport::Ctx,
               close: &event::TransportClose)
               -> Self {
        TransportCloseLabels {
            transport: TransportLabels::new(ctx),
            classification: Classification::transport_close(close),
        }
    }

    #[cfg(test)]
    pub fn tls_status(&self) -> ctx::transport::TlsStatus  {
        self.transport.tls_status()
    }
}

impl fmt::Display for TransportCloseLabels {
    fn fmt(&self, f: &mut fmt::Formatter) -> fmt::Result {
        write!(f, "{},{}", self.transport, self.classification)
    }
}

// TLS status is the only label that prints its own preceding comma, because
// there is a case when we don't print a label. If the comma was added by
// whatever owns a TlsStatus, and the status is Disabled, we might sometimes
// get double commas.
// TODO: There's got to be a nicer way to handle this.
impl fmt::Display for ctx::transport::TlsStatus {
    fn fmt(&self, f: &mut fmt::Formatter) -> fmt::Result {
        match *self {
            Conditional::Some(()) => f.pad(",tls=\"true\""),
            Conditional::None(tls::ReasonForNoTls::NoConfig) => f.pad(",tls=\"no_config\""),
            Conditional::None(tls::ReasonForNoTls::Disabled) |
            Conditional::None(tls::ReasonForNoTls::InternalTraffic) |
            Conditional::None(tls::ReasonForNoTls::NoIdentity(_)) => Ok(()),
        }
    }
}

// ===== impl TlsConfigLabels =====

impl TlsConfigLabels {
    pub fn success() -> Self {
        TlsConfigLabels::Reloaded
    }
}

impl From<tls::ConfigError> for TlsConfigLabels {
    fn from(err: tls::ConfigError) -> Self {
        match err {
            tls::ConfigError::Io(path, error_code) =>
                TlsConfigLabels::Io { path, error_code },
            tls::ConfigError::FailedToParseTrustAnchors(_) =>
                TlsConfigLabels::InvalidTrustAnchors,
            tls::ConfigError::EndEntityCertIsNotValid(_) =>
                TlsConfigLabels::InvalidEndEntityCert,
            tls::ConfigError::InvalidPrivateKey =>
                TlsConfigLabels::InvalidPrivateKey,
        }
    }
}

impl fmt::Display for TlsConfigLabels {
    fn fmt(&self, f: &mut fmt::Formatter) -> fmt::Result {
        match self {
            TlsConfigLabels::Reloaded =>
                f.pad("status=\"reloaded\""),
            TlsConfigLabels::Io { ref path, error_code } => {
                write!(f, "status=\"io_error\",path=\"{}\"", path.display())?;
                if let Some(error_code) = error_code {
                    write!(f, ",error_code=\"{}\"", error_code)?;
                }
                Ok(())
            }

            TlsConfigLabels::InvalidPrivateKey =>
                f.pad("status=\"invalid_private_key\""),
            TlsConfigLabels::InvalidEndEntityCert =>
                f.pad("status=\"invalid_end_entity_cert\""),
            TlsConfigLabels::InvalidTrustAnchors =>
                f.pad("status=\"invalid_trust_anchors\""),
        }
    }
}<|MERGE_RESOLUTION|>--- conflicted
+++ resolved
@@ -123,15 +123,14 @@
     original: Arc<HashMap<String, String>>,
 }
 
-<<<<<<< HEAD
 #[derive(Clone, Debug, Eq, PartialEq, Hash)]
 pub enum TlsConfigLabels {
     Reloaded,
     InvalidTrustAnchors,
     InvalidPrivateKey,
     InvalidEndEntityCert,
-    Io { path: PathBuf, error_code: Option<i32>, },
-=======
+    Io { path: PathBuf, errno: Option<Errno>, },
+}
 
 mk_err_enum! {
     /// Taken from `errno.h`.
@@ -269,7 +268,6 @@
         131 => ENOTRECOVERABLE,  // State not recoverable
         _   => UNKNOWN_ERRNO
     }
->>>>>>> 9bed7b4b
 }
 
 // ===== impl RequestLabels =====
@@ -585,7 +583,10 @@
     fn from(err: tls::ConfigError) -> Self {
         match err {
             tls::ConfigError::Io(path, error_code) =>
-                TlsConfigLabels::Io { path, error_code },
+                TlsConfigLabels::Io {
+                    path,
+                    errno: error_code.map(Errno::from)
+                },
             tls::ConfigError::FailedToParseTrustAnchors(_) =>
                 TlsConfigLabels::InvalidTrustAnchors,
             tls::ConfigError::EndEntityCertIsNotValid(_) =>
@@ -601,10 +602,10 @@
         match self {
             TlsConfigLabels::Reloaded =>
                 f.pad("status=\"reloaded\""),
-            TlsConfigLabels::Io { ref path, error_code } => {
+            TlsConfigLabels::Io { ref path, errno } => {
                 write!(f, "status=\"io_error\",path=\"{}\"", path.display())?;
-                if let Some(error_code) = error_code {
-                    write!(f, ",error_code=\"{}\"", error_code)?;
+                if let Some(errno) = errno {
+                    write!(f, ",errno=\"{}\"", errno)?;
                 }
                 Ok(())
             }
